--- conflicted
+++ resolved
@@ -15,17 +15,15 @@
       - OPENAI_API_KEY=${OPENAI_API_KEY}
       - ANTHROPIC_API_KEY=${ANTHROPIC_API_KEY}
       - GEMINI_API_KEY=${GEMINI_API_KEY}
-<<<<<<< HEAD
+      # Ethical Ontology Blockchain Configuration
       - ETHICAL_ONTOLOGY_NETWORK_ID=ethical-ontology-local
       - ETHICAL_ONTOLOGY_BLOCKCHAIN_ENDPOINT=http://ethical-ontology-blockchain:8545
       - ETHICAL_CONTRACTS_AUTO_DEPLOY=true
-=======
       # PVB Blockchain Configuration
       - WEB3_PROVIDER_URL=http://ganache:8545
       - REGISTRY_CONTRACT_ADDRESS=${REGISTRY_CONTRACT_ADDRESS}
       - SUBMISSION_CONTRACT_ADDRESS=${SUBMISSION_CONTRACT_ADDRESS}
       - BLOCKCHAIN_PRIVATE_KEY=${BLOCKCHAIN_PRIVATE_KEY}
->>>>>>> 4b5f1039
     healthcheck:
       test: ["CMD", "curl", "-f", "http://localhost:5000/api/health"]
       interval: 10s
@@ -91,7 +89,6 @@
     networks:
       - ai-network
 
-<<<<<<< HEAD
   # Ethical Ontology Blockchain Service
   ethical-ontology-blockchain:
     build:
@@ -150,7 +147,9 @@
     volumes:
       - ./ethical_ontology:/app/ethical_ontology
       - peer_blockchain_data:/app/data
-=======
+    networks:
+      - ai-network
+
   # Ganache Blockchain for PVB Development
   ganache:
     image: trufflesuite/ganache:latest
@@ -174,7 +173,6 @@
       timeout: 5s
       retries: 3
       start_period: 10s
->>>>>>> 4b5f1039
     networks:
       - ai-network
 
