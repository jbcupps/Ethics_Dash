--- conflicted
+++ resolved
@@ -9,12 +9,8 @@
 from pymongo import MongoClient
 from pymongo.errors import ConnectionFailure, ServerSelectionTimeoutError, InvalidURI
 from werkzeug.middleware.proxy_fix import ProxyFix
-<<<<<<< HEAD
-from urllib.parse import quote_plus, urlparse, urlunparse # Added imports
-=======
 from dotenv import load_dotenv  # Load .env file for local development
 from urllib.parse import quote_plus, urlparse, urlunparse
->>>>>>> e19b85a2
 
 # Import the new centralized configuration
 from . import config
@@ -28,18 +24,6 @@
 
 # Setup logger for this module
 logger = logging.getLogger(__name__)
-
-def _sanitize_mongo_uri(uri: str) -> str:
-    """Sanitizes MongoDB URI for logging by masking credentials."""
-    try:
-        parsed = urlparse(uri)
-        if parsed.username:
-            sanitized = parsed._replace(netloc=f"***:***@{parsed.hostname}:{parsed.port}")
-            return urlunparse(sanitized)
-    except Exception:
-        pass
-    return "***sanitized***"
-
 
 def _sanitize_mongo_uri(uri: str) -> str:
     """Return MongoDB URI without credentials for safe logging."""
@@ -58,12 +42,8 @@
 def wait_for_mongodb(mongo_uri, max_retries=30, retry_interval=2):
     """Wait for MongoDB to become available with retries."""
     # Use the URI directly
-<<<<<<< HEAD
-    logger.info(f"Checking MongoDB connection using URI: {_sanitize_mongo_uri(mongo_uri)}...")
-=======
     safe_uri = _sanitize_mongo_uri(mongo_uri)
     logger.info(f"Checking MongoDB connection using URI: {safe_uri}...")
->>>>>>> e19b85a2
 
     for attempt in range(1, max_retries + 1):
         try:
@@ -81,11 +61,7 @@
                 time.sleep(retry_interval)
             # If InvalidURI occurs, no point retrying with the same URI
             if isinstance(e, InvalidURI):
-<<<<<<< HEAD
-                 logger.error(f"Invalid MongoDB URI encountered. Aborting wait.")
-=======
                  logger.error(f"Invalid MongoDB URI encountered: {safe_uri}. Aborting wait.")
->>>>>>> e19b85a2
                  break
 
     logger.error("Max retries reached or invalid URI. MongoDB connection failed.")
@@ -100,59 +76,56 @@
         server.wsgi_app, x_proto=1, x_prefix=1
     )
     
-<<<<<<< HEAD
-    # --- MongoDB Configuration using centralized config ---
-    mongo_uri = config.get_mongo_uri()
-    mongo_db_name = config.get_mongo_db_name()
-=======
-    # --- Load Configuration --- 
-    
-    # MongoDB Configuration
-    mongo_host = os.getenv("MONGO_HOST", "ai-mongo")
-    mongo_port = os.getenv("MONGO_PORT", "27017")
-    mongo_user = os.getenv("MONGO_USERNAME")  # Read raw username
-    mongo_pass = os.getenv("MONGO_PASSWORD")  # Read raw password
-    mongo_db_name = os.getenv("MONGO_DB_NAME", "ethics_db")
-
-    mongo_uri_env = os.getenv("MONGO_URI")
-    mongo_uri = None  # Final URI that will be used
-
-    if mongo_uri_env:
-        # If a full connection string is provided, use it directly
-        mongo_uri = mongo_uri_env
-        # If DB name is not explicitly set, try to parse it from the URI
-        if not os.getenv("MONGO_DB_NAME"):
-            try:
-                parsed = urlparse(mongo_uri_env)
-                db_name_from_uri = parsed.path.lstrip("/")
-                if db_name_from_uri:
-                    mongo_db_name = db_name_from_uri
-                    logger.info(f"Parsed DB name '{mongo_db_name}' from MONGO_URI")
-            except Exception as parse_err:
-                logger.warning(f"Could not parse DB name from MONGO_URI: {parse_err}")
-    else:
-        # Construct URI from individual components
-        if mongo_user and mongo_pass:
-            # URL-encode username and password to handle special characters properly
-            logger.info("Constructing MongoDB URI with URL-encoded credentials.")
-            mongo_user_encoded = quote_plus(str(mongo_user))
-            mongo_pass_encoded = quote_plus(str(mongo_pass))
-            mongo_uri = f"mongodb://{mongo_user_encoded}:{mongo_pass_encoded}@{mongo_host}:{mongo_port}/{mongo_db_name}?authSource=admin"
+    # --- MongoDB Configuration using centralized config with fallbacks ---
+    try:
+        # Try centralized config first
+        mongo_uri = config.get_mongo_uri()
+        mongo_db_name = config.get_mongo_db_name()
+        logger.info("Using centralized MongoDB configuration")
+    except Exception as config_err:
+        logger.warning(f"Centralized config failed: {config_err}. Falling back to environment variables.")
+        
+        # Fallback to individual environment variables
+        mongo_host = os.getenv("MONGO_HOST", "ai-mongo")
+        mongo_port = os.getenv("MONGO_PORT", "27017")
+        mongo_user = os.getenv("MONGO_USERNAME")  # Read raw username
+        mongo_pass = os.getenv("MONGO_PASSWORD")  # Read raw password
+        mongo_db_name = os.getenv("MONGO_DB_NAME", "ethics_db")
+
+        mongo_uri_env = os.getenv("MONGO_URI")
+        mongo_uri = None  # Final URI that will be used
+
+        if mongo_uri_env:
+            # If a full connection string is provided, use it directly
+            mongo_uri = mongo_uri_env
+            # If DB name is not explicitly set, try to parse it from the URI
+            if not os.getenv("MONGO_DB_NAME"):
+                try:
+                    parsed = urlparse(mongo_uri_env)
+                    db_name_from_uri = parsed.path.lstrip("/")
+                    if db_name_from_uri:
+                        mongo_db_name = db_name_from_uri
+                        logger.info(f"Parsed DB name '{mongo_db_name}' from MONGO_URI")
+                except Exception as parse_err:
+                    logger.warning(f"Could not parse DB name from MONGO_URI: {parse_err}")
         else:
-            logger.warning("MONGO_USERNAME or MONGO_PASSWORD not set. Using unauthenticated connection.")
-            mongo_uri = f"mongodb://{mongo_host}:{mongo_port}/{mongo_db_name}"
->>>>>>> e19b85a2
+            # Construct URI from individual components
+            if mongo_user and mongo_pass:
+                # URL-encode username and password to handle special characters properly
+                logger.info("Constructing MongoDB URI with URL-encoded credentials.")
+                mongo_user_encoded = quote_plus(str(mongo_user))
+                mongo_pass_encoded = quote_plus(str(mongo_pass))
+                mongo_uri = f"mongodb://{mongo_user_encoded}:{mongo_pass_encoded}@{mongo_host}:{mongo_port}/{mongo_db_name}?authSource=admin"
+            else:
+                logger.warning("MONGO_USERNAME or MONGO_PASSWORD not set. Using unauthenticated connection.")
+                mongo_uri = f"mongodb://{mongo_host}:{mongo_port}/{mongo_db_name}"
 
     server.config['MONGO_URI'] = mongo_uri # Store the final URI
     server.config['MONGO_DB_NAME'] = mongo_db_name
     
     # Log the MongoDB config
-<<<<<<< HEAD
     logger.info(f"MongoDB URI (constructed): {_sanitize_mongo_uri(mongo_uri)}")
     logger.info(f"MongoDB Database: {mongo_db_name}")
-=======
-    logger.info(f"MongoDB URI (constructed): {_sanitize_mongo_uri(server.config['MONGO_URI'])}")
-    logger.info(f"MongoDB Database: {server.config['MONGO_DB_NAME']}")
     
     # Load API Keys and Model Config for Analysis
     # Use specific analysis keys if present, otherwise fall back to general keys
@@ -167,7 +140,6 @@
     # Default analysis model (Anthropic Claude Sonnet)
     server.config['ANALYSIS_LLM_MODEL'] = os.getenv("ANALYSIS_LLM_MODEL", "claude-3-sonnet-20240229")
     server.config['ANALYSIS_API_ENDPOINT'] = os.getenv("ANALYSIS_API_ENDPOINT") # Optional
->>>>>>> e19b85a2
     
     # Enable CORS for frontend and Dash interactions
     CORS(server)
