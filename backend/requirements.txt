--- conflicted
+++ resolved
@@ -22,18 +22,16 @@
 pymongo[srv]>=4.0,<5.0 # Added MongoDB driver (with SRV support)
 pydantic>=2.0,<3.0 # Pydantic version constraints
 
-<<<<<<< HEAD
 # Ethical Ontology Blockchain Dependencies
 cryptography>=41.0.0,<42.0.0 # For blockchain cryptographic operations
 hashlib-compat>=1.0.0 # Enhanced hashing support (if needed)
 websockets>=11.0.0,<12.0.0 # For blockchain peer-to-peer communication simulation
 jsonschema>=4.17.0,<5.0.0 # For smart contract input validation
-=======
+
 # Physical Verification Blockchain (PVB) Dependencies
 web3>=6.15.0,<7.0.0 # Web3.py for Ethereum blockchain interaction
 eth-account>=0.10.0,<1.0.0 # Ethereum account management and signing
 eth-hash>=0.6.0,<1.0.0 # Ethereum hashing utilities
 py-solc-x>=2.0.0,<3.0.0 # Solidity compiler for contract deployment
->>>>>>> 4b5f1039
 
 # Add any other specific versions if necessary 